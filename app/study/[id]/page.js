--- conflicted
+++ resolved
@@ -16,16 +16,7 @@
 export default function StudySession() {
   const router = useRouter();
   const params = useParams();
-<<<<<<< HEAD
   const { getStudySet, loading: studySetsLoading, loadStudySets } = useStudySets();
-=======
-  const {
-    getStudySet,
-    loading: studySetsLoading,
-    isReady: studySetsReady,
-    loadStudySets,
-  } = useStudySets();
->>>>>>> 797ee245
   const {
     currentSession,
     startSession,
@@ -47,12 +38,6 @@
   });
   const [showOptions, setShowOptions] = useState(true);
   const [isStarting, setIsStarting] = useState(false);
-<<<<<<< HEAD
-  // Load study set
-  useEffect(() => {
-    if (!params.id) {
-      setError("No study set ID provided");
-=======
   const [retryCount, setRetryCount] = useState(0);
   const [isFlashcardMode, setIsFlashcardMode] = useState(false);
 
@@ -80,15 +65,10 @@
     } catch (err) {
       console.error("Retry failed:", err);
       setError("Failed to reload study sets");
->>>>>>> 797ee245
       setLoading(false);
-      return;
-    }
-
-<<<<<<< HEAD
-    // Wait for authentication and study sets to load
-    if (authLoading || studySetsLoading) {
-=======
+    }
+  }, [params.id, getStudySet, loadStudySets]);
+
   // Load study set
   useEffect(() => {
     // Only try to load study set when both auth and study sets are ready
@@ -113,7 +93,6 @@
       }
     } else if (authLoading || studySetsLoading || !studySetsReady) {
       // Show loading when auth is loading, study sets are loading, or study sets aren't ready yet
->>>>>>> 797ee245
       setLoading(true);
       return;
     }
@@ -124,7 +103,6 @@
       setLoading(false);
       return;
     }
-<<<<<<< HEAD
 
     // Try to find the study set
     const foundStudySet = getStudySet(params.id);
@@ -141,16 +119,6 @@
     }
     setLoading(false);
   }, [params.id, getStudySet, studySetsLoading, authLoading, currentUser]);
-=======
-  }, [
-    params.id,
-    getStudySet,
-    studySetsLoading,
-    authLoading,
-    currentUser,
-    studySetsReady,
-  ]);
->>>>>>> 797ee245
 
   const handleStartSession = async () => {
     if (!studySet || isStarting) return;
@@ -380,36 +348,13 @@
                   />
                 </div>
 
-<<<<<<< HEAD
-                <div className="flex items-center justify-between">
-                  <div>
-                    <label className="text-sm font-medium text-gray-700">
-                      Shuffle Answers
-                    </label>
-                    <p className="text-sm text-gray-500">
-                      Randomize answer order for each question
-                    </p>
-                  </div>
-                  <input
-                    type="checkbox"
-                    checked={sessionOptions.shuffleAnswers}
-                    onChange={(e) =>
-                      setSessionOptions({
-                        ...sessionOptions,
-                        shuffleAnswers: e.target.checked,
-                      })
-                    }
-                    className="h-4 w-4 text-blue-600 focus:ring-blue-500 border-gray-300 rounded"
-                  />
-                </div>
-=======
                 {!isFlashcardMode && (
                   <div className="flex items-center justify-between">
                     <div>
-                      <label className="text-sm font-medium text-gray-700 dark:text-gray-300">
+                      <label className="text-sm font-medium text-gray-700">
                         Shuffle Answers
                       </label>
-                      <p className="text-sm text-gray-500 dark:text-gray-400">
+                      <p className="text-sm text-gray-500">
                         Randomize answer order for each question
                       </p>
                     </div>
@@ -422,11 +367,10 @@
                           shuffleAnswers: e.target.checked,
                         })
                       }
-                      className="h-4 w-4 text-blue-600 dark:text-blue-500 focus:ring-blue-500 dark:focus:ring-blue-400 border-gray-300 dark:border-gray-600 rounded bg-white dark:bg-gray-700"
+                      className="h-4 w-4 text-blue-600 focus:ring-blue-500 border-gray-300 rounded"
                     />
                   </div>
                 )}
->>>>>>> 797ee245
 
                 <div>
                   <label className="block text-sm font-medium text-gray-700 mb-1">
